# pt-tools

<<<<<<< HEAD
This is a Go command line program that will allow listing and interacting with a Pairtree without knowing anything about the Pairtree’s internal structure. Please refer to the PairtreeSpec.pdf for anything related to what a pairtree contains. When using pt-tools, we highly suggest utilizing the the `pairtree_prefix` file for schemes such as `ark:/`. When not using the`pairtree_prefix` file, denote the pairtree ID with `pt://`, so an ID should looke like `pt://ID`. This prefix will be stripped from an ID before interacting with  the pairtree. If no prefix is provided in the `pairtree_prefix` file and attached to the ID or `pt://` is not used, an error will be thrown.   
=======
This is a Go command line program that will allow listing and interacting with a Pairtree without knowing anything about the Pairtree’s internal structure. When using pt-tools, we highly suggest utilizing a pairtree prefix for schemes such as `ark:/`. When not using a defined prefix, denote the pairtree ID with `pt://`, so an ID should look like `pt://ID`. This prefix will be stripped from an ID before interacting with  the pairtree. If no prefix is provided attached to the ID or `pt://` is not used, an error will be thrown.   
>>>>>>> b3728691

## Installation

First, ensure that you have Go Version 1.22 on you system. Clone this repository

    git clone https://github.com/UCLALibrary/pt-tools.git

and run 

    go build -o pt-tools main.go

or to build and run tests and checkstyles use the command 
    
    make

## ptls 

Ptls is a ls-like tool that can display the contents of the Pairtree object. The basic command is `ptls [ID]` (when an ENV PAIRTREE_ROOT is set) or `ptls [PT_ROOT] [ID]` with the output listing the contents of the Pairtree object directory. This pattern holds with all options of `ptls` except `ptls -h`. No flags need to be used, but all flags can be used depending on user needs.  

The basic command is  

    ptls "[ID]"

or when the ENV PAIRTREE_ROOT is not set 

    ptls --pairtree [PT_ROOT] "[ID]"

or 

    ptls -p [PT_ROOT] "[ID]"

For ptls help run 

    ptls -h

To list all files including . and .. directories run 

    ptls -a

To list directories of the object directory run 

    ptls -d

To return output in a JSON structure instead of a string output run 

    ptls -j

To output a recursive listing of the object direcotry, with the default being a non-recurseive listing run: 

    ptls -r

## ptcp

Ptcp is a cp-like tool that can copy files and folders in and out of the Pairtree structure. Unlike Linux's cp, the default is recursive. Ptcp's defualt behavior will also not overwrite files or directories if they already exist at the specificed location. Instead, it will add `.x` (x being an integer that starts from 1) to the path. 

This cp tool behaves similarly to the unix cp in relation to directories. This means that when you are copying from `SRC` to `DEST` if the folder does not exist, the folder will be created and only the contents of the src will be copied into `DEST`. If the folder does exist, the folder and its contents from `SRC` will be moved into `DEST`. When wanting to copy into a subpath or new path in the pairtree, the `-n` flag will need to be used and is detailed below. At the moment the ability to copy from one pairtree to another pairtree is not available. 

When an ENV PAIRTREE_ROOT is set, the basic command is
    
    ptcp [SRC] [DEST]

so to copy from a paitree ID to an output path 

    ptcp [ID] [/path/to/output]

When an ENV PAIRTREE_ROOT is not set, the command is 

<<<<<<< HEAD
    ptcp -p [PT_ROOT] [/path/to/output] [ID]

To overwrite target files that already exist in the destination use the `-d` option. It runs with the same option if ENV PAIRTREE_ROOT is set or not set.

    ptcp -d [ID] [/path/to/output/]   
=======
    ptcp -p [PT_ROOT] [ID] [/path/to/output]

To overwrite target files that already exist in the destination use the `-d` option. It runs with the same option if ENV PAIRTREE_ROOT is set or not set.

    ptcp -d [/path/to/output/] [ID]
>>>>>>> b3728691
                                        
The `-n` option allows you to access subdirectories in the pairtree object. To modify the path of the file or directory when you are copying into the pairtree, the subpath follows `-n` and then will be added to the ID. The `-n` option should be used if you want to place the file or directory in a subpath within the ID or if you want to change the file or directory name that is copied. If the path folowing `-n` does not exist, it will be created in the pairtree. It also alows you to copy a file or directory that is in a subpath in the pairtree object. The file or directory at the end of the `-n` subpath will be the one copied into the destination source. If the file or directory does not exist an error will be returned. The command to create a new directory or place things into an existing directory would be 

    ptcp [/path/to/output] [ID] -n [newpath/in/ID]

<<<<<<< HEAD
when changing a file name copied into the `ID` 

    ptcp [/path/to/outputfile] [ID] -n [newpath/newFileName]

when specificying a file or directory that is being copied from the ID
=======
When changing a file name copied into the `ID` 

    ptcp [/path/to/outputfile] [ID] -n [newpath/newFileName]

When specificying a file or directory that is being copied from the ID
>>>>>>> b3728691

    ptcp [ID] [/path/to/output] -n [path/to/file/or/directory]

To produce a tar/gzipped output or unpack a tar/gzipped in the pairtree structure run 

    ptcp -a [/path/to/ID.tgz] [ID]

or 

<<<<<<< HEAD
    ptcp -a [ID] [/path/to/dest]

This provides a way to archive an item from the pairtree and un-archive it again back into a pairtree structure, but it's not intended as a way to create archives within the pairtree structure. Only the entire object can be archived from the pairtree meaning the `-a` and `-n` flags should never be used together. When an object is archived, a `.tgz` file will be created and named after the Pairtree object. It will contain a folder that is named the object ID. Unless otherwise specific with the `-d` option, the `.x` pattern will be followed so as not to overwrite other existing `.tgz` files that are named the same. When unarchiving a file into the pairtree, the `.tgz` file should contain a folder named after the pairtree object. The contents of that folder will fully overwrite the contents in the pairtree object. 
=======
    ptcp -a [ID] [/path/to/name.tgz]

This provides a way to archive an item from the pairtree and un-archive it again back into a pairtree structure, but it's not intended as a way to create archives within the pairtree structure. 
>>>>>>> b3728691

## ptmv

Ptmv is a mv-like tool that can move files in and out of the Pairtree structure. Ptmv operates similarly to ptcp except it is destructive, removing the "from" source and overwriting the "to" destination (so deleting the existing directory, if there is one). Ptmv only works on the directory/Pairtree object level and not at the level of files within the Pairtree object, so all sources and targets should represent directories instead of individual files. 

When an ENV PAIRTREE_ROOT, the basic command is
    
    ptmv [ID] [/path/to/output/]

When an ENV PAIRTREE_ROOT is not set, the command is 

    ptmv [PT_ROOT] [ID] [/path/to/output/]

To specify the path from which to remove files when copying into the Pairtree, use -t as a prefix 

    ptmv -t [/path/to/] [/path/to/file.ext] [ID]

To produce a tar/gzipped output or upack a tar/gzipped in the pairtree structure run 

    ptmv -a [/path/to/ID.tgz] [ID]

## ptrm

Ptrm is a rm-like tool that can delete things from within a Pairtree object or remove a Pairtree object altogether. There is also the ability to delete files and directories in the object as long as the subpath to that file or directory is provided. 

The basic command is 

    ptrm [ID]

Or when the ENV PAIRTREE_ROOT is not set 

    ptrm [PT_ROOT] [ID]

To delete a specific file from the pairtree use 

    ptrm [ID] [subpath/to/file.txt]

To delete a specific directory from the pairtree use 

    ptrm [ID] [subpath/to/directory]

Or when the ENV PAIRTREE_ROOT is not set 

    ptrm [PT_ROOT] [ID] [subpath/to/file.txt]<|MERGE_RESOLUTION|>--- conflicted
+++ resolved
@@ -1,10 +1,6 @@
 # pt-tools
 
-<<<<<<< HEAD
-This is a Go command line program that will allow listing and interacting with a Pairtree without knowing anything about the Pairtree’s internal structure. Please refer to the PairtreeSpec.pdf for anything related to what a pairtree contains. When using pt-tools, we highly suggest utilizing the the `pairtree_prefix` file for schemes such as `ark:/`. When not using the`pairtree_prefix` file, denote the pairtree ID with `pt://`, so an ID should looke like `pt://ID`. This prefix will be stripped from an ID before interacting with  the pairtree. If no prefix is provided in the `pairtree_prefix` file and attached to the ID or `pt://` is not used, an error will be thrown.   
-=======
 This is a Go command line program that will allow listing and interacting with a Pairtree without knowing anything about the Pairtree’s internal structure. When using pt-tools, we highly suggest utilizing a pairtree prefix for schemes such as `ark:/`. When not using a defined prefix, denote the pairtree ID with `pt://`, so an ID should look like `pt://ID`. This prefix will be stripped from an ID before interacting with  the pairtree. If no prefix is provided attached to the ID or `pt://` is not used, an error will be thrown.   
->>>>>>> b3728691
 
 ## Installation
 
@@ -72,37 +68,21 @@
 
 When an ENV PAIRTREE_ROOT is not set, the command is 
 
-<<<<<<< HEAD
-    ptcp -p [PT_ROOT] [/path/to/output] [ID]
-
-To overwrite target files that already exist in the destination use the `-d` option. It runs with the same option if ENV PAIRTREE_ROOT is set or not set.
-
-    ptcp -d [ID] [/path/to/output/]   
-=======
     ptcp -p [PT_ROOT] [ID] [/path/to/output]
 
 To overwrite target files that already exist in the destination use the `-d` option. It runs with the same option if ENV PAIRTREE_ROOT is set or not set.
 
     ptcp -d [/path/to/output/] [ID]
->>>>>>> b3728691
                                         
 The `-n` option allows you to access subdirectories in the pairtree object. To modify the path of the file or directory when you are copying into the pairtree, the subpath follows `-n` and then will be added to the ID. The `-n` option should be used if you want to place the file or directory in a subpath within the ID or if you want to change the file or directory name that is copied. If the path folowing `-n` does not exist, it will be created in the pairtree. It also alows you to copy a file or directory that is in a subpath in the pairtree object. The file or directory at the end of the `-n` subpath will be the one copied into the destination source. If the file or directory does not exist an error will be returned. The command to create a new directory or place things into an existing directory would be 
 
     ptcp [/path/to/output] [ID] -n [newpath/in/ID]
 
-<<<<<<< HEAD
-when changing a file name copied into the `ID` 
-
-    ptcp [/path/to/outputfile] [ID] -n [newpath/newFileName]
-
-when specificying a file or directory that is being copied from the ID
-=======
 When changing a file name copied into the `ID` 
 
     ptcp [/path/to/outputfile] [ID] -n [newpath/newFileName]
 
 When specificying a file or directory that is being copied from the ID
->>>>>>> b3728691
 
     ptcp [ID] [/path/to/output] -n [path/to/file/or/directory]
 
@@ -112,15 +92,9 @@
 
 or 
 
-<<<<<<< HEAD
     ptcp -a [ID] [/path/to/dest]
 
 This provides a way to archive an item from the pairtree and un-archive it again back into a pairtree structure, but it's not intended as a way to create archives within the pairtree structure. Only the entire object can be archived from the pairtree meaning the `-a` and `-n` flags should never be used together. When an object is archived, a `.tgz` file will be created and named after the Pairtree object. It will contain a folder that is named the object ID. Unless otherwise specific with the `-d` option, the `.x` pattern will be followed so as not to overwrite other existing `.tgz` files that are named the same. When unarchiving a file into the pairtree, the `.tgz` file should contain a folder named after the pairtree object. The contents of that folder will fully overwrite the contents in the pairtree object. 
-=======
-    ptcp -a [ID] [/path/to/name.tgz]
-
-This provides a way to archive an item from the pairtree and un-archive it again back into a pairtree structure, but it's not intended as a way to create archives within the pairtree structure. 
->>>>>>> b3728691
 
 ## ptmv
 
